--- conflicted
+++ resolved
@@ -15,11 +15,7 @@
 
 # Required Tests
 cts_src_files := \
-<<<<<<< HEAD
-=======
-    aslr_test.cpp \
     logger_test.cpp \
->>>>>>> 4bc9219d
     multicast_test.cpp \
     nfs_test.cpp \
     pstore_test.cpp \
