--- conflicted
+++ resolved
@@ -49,11 +49,7 @@
 
 #define EXT4_ENCRYPTION_MODE_AES_256_XTS    1
 #define EXT4_ENCRYPTION_MODE_AES_256_CTS    4
-<<<<<<< HEAD
-#define EXT4_ENCRYPTION_MODE_PRIVATE      127
-=======
 #define EXT4_ENCRYPTION_MODE_PRIVATE        127
->>>>>>> 96c347a9
 
 // ext4enc:TODO Get value from somewhere sensible
 #define EXT4_IOC_SET_ENCRYPTION_POLICY _IOR('f', 19, struct ext4_encryption_policy)
@@ -119,11 +115,7 @@
 
     ext4_encryption_policy eep;
     eep.version = 0;
-<<<<<<< HEAD
-    eep.contents_encryption_mode = EXT4_ENCRYPTION_MODE_PRIVATE;
-=======
     eep.contents_encryption_mode = contents_encryption_mode;
->>>>>>> 96c347a9
     eep.filenames_encryption_mode = EXT4_ENCRYPTION_MODE_AES_256_CTS;
     eep.flags = 0;
     memcpy(eep.master_key_descriptor, policy, EXT4_KEY_DESCRIPTOR_SIZE);
@@ -163,11 +155,7 @@
     close(fd);
 
     if ((eep.version != 0)
-<<<<<<< HEAD
-            || (eep.contents_encryption_mode != EXT4_ENCRYPTION_MODE_PRIVATE)
-=======
             || (eep.contents_encryption_mode != contents_encryption_mode)
->>>>>>> 96c347a9
             || (eep.filenames_encryption_mode != EXT4_ENCRYPTION_MODE_AES_256_CTS)
             || (eep.flags != 0)) {
         LOG(ERROR) << "Failed to find matching encryption policy for " << directory;
