# Copyright 2010 The Android Open Source Project

LOCAL_PATH:= $(call my-dir)

libext4_utils_src_files := \
    make_ext4fs.c \
    ext4fixup.c \
    ext4_utils.c \
    allocate.c \
    contents.c \
    extent.c \
    indirect.c \
    uuid.c \
    sha1.c \
    wipe.c \
    crc16.c

#
# -- All host/targets including windows
#

include $(CLEAR_VARS)
LOCAL_SRC_FILES := $(libext4_utils_src_files)
LOCAL_MODULE := libext4_utils_host
LOCAL_STATIC_LIBRARIES := \
    libsparse_host \
    libz
ifneq ($(HOST_OS),windows)
  LOCAL_STATIC_LIBRARIES += libselinux
endif
include $(BUILD_HOST_STATIC_LIBRARY)


include $(CLEAR_VARS)
LOCAL_SRC_FILES := make_ext4fs_main.c
LOCAL_MODULE := make_ext4fs
LOCAL_STATIC_LIBRARIES += \
    libext4_utils_host \
    libsparse_host \
    libz
ifeq ($(HOST_OS),windows)
  LOCAL_LDLIBS += -lws2_32
else
  LOCAL_STATIC_LIBRARIES += libselinux
  LOCAL_CFLAGS := -DHOST
endif
include $(BUILD_HOST_EXECUTABLE)


#
# -- All host/targets excluding windows
#

ifneq ($(HOST_OS),windows)

include $(CLEAR_VARS)
LOCAL_SRC_FILES := $(libext4_utils_src_files)
LOCAL_MODULE := libext4_utils
LOCAL_SHARED_LIBRARIES := \
    libselinux \
    libsparse \
    libz
<<<<<<< HEAD
ifeq ($(HAVE_SELINUX), true)
  LOCAL_C_INCLUDES += external/libselinux/include
  LOCAL_SHARED_LIBRARIES += libselinux
  LOCAL_CFLAGS += -DHAVE_SELINUX
endif # HAVE_SELINUX

ifeq ($(BOARD_SUPPRESS_EMMC_WIPE),true)
    LOCAL_CFLAGS += -DSUPPRESS_EMMC_WIPE
endif

=======
>>>>>>> 4d4bc6e7
include $(BUILD_SHARED_LIBRARY)


include $(CLEAR_VARS)
LOCAL_SRC_FILES := $(libext4_utils_src_files)
LOCAL_MODULE := libext4_utils_static
LOCAL_STATIC_LIBRARIES += \
    libselinux \
    libsparse_static
<<<<<<< HEAD
ifeq ($(HAVE_SELINUX), true)
  LOCAL_C_INCLUDES += external/libselinux/include
  LOCAL_STATIC_LIBRARIES += libselinux
  LOCAL_CFLAGS += -DHAVE_SELINUX
endif # HAVE_SELINUX

ifeq ($(BOARD_SUPPRESS_EMMC_WIPE),true)
    LOCAL_CFLAGS += -DSUPPRESS_EMMC_WIPE
endif

=======
>>>>>>> 4d4bc6e7
include $(BUILD_STATIC_LIBRARY)


include $(CLEAR_VARS)
LOCAL_SRC_FILES := make_ext4fs_main.c
LOCAL_MODULE := make_ext4fs
LOCAL_SHARED_LIBRARIES := \
    libext4_utils \
    libselinux \
    libz
include $(BUILD_EXECUTABLE)

include $(CLEAR_VARS)
LOCAL_SRC_FILES := make_ext4fs_main.c
LOCAL_MODULE := utility_make_ext4fs
LOCAL_MODULE_STEM := make_ext4fs
LOCAL_MODULE_TAGS := optional
LOCAL_FORCE_STATIC_EXECUTABLE := true
LOCAL_MODULE_CLASS := UTILITY_EXECUTABLES
LOCAL_MODULE_PATH := $(PRODUCT_OUT)/utilities
LOCAL_UNSTRIPPED_PATH := $(PRODUCT_OUT)/symbols/utilities
LOCAL_STATIC_LIBRARIES += \
    libext4_utils_static \
    libsparse_static \
    libz \
    libcutils \
    libc
ifeq ($(HAVE_SELINUX), true)
  LOCAL_C_INCLUDES += external/libselinux/include
  LOCAL_STATIC_LIBRARIES += libselinux
  LOCAL_CFLAGS += -DHAVE_SELINUX
endif # HAVE_SELINUX

include $(BUILD_EXECUTABLE)

include $(CLEAR_VARS)

LOCAL_SRC_FILES := ext2simg.c
LOCAL_MODULE := ext2simg
LOCAL_SHARED_LIBRARIES += \
    libext4_utils \
    libselinux \
    libsparse \
    libz
include $(BUILD_EXECUTABLE)


include $(CLEAR_VARS)
LOCAL_SRC_FILES := ext2simg.c
LOCAL_MODULE := ext2simg
LOCAL_STATIC_LIBRARIES += \
    libext4_utils_host \
    libselinux \
    libsparse_host \
    libz
include $(BUILD_HOST_EXECUTABLE)


include $(CLEAR_VARS)
LOCAL_SRC_FILES := setup_fs.c
LOCAL_MODULE := setup_fs
LOCAL_SHARED_LIBRARIES += libcutils
include $(BUILD_EXECUTABLE)


include $(CLEAR_VARS)
LOCAL_SRC_FILES := ext4fixup_main.c
LOCAL_MODULE := ext4fixup
LOCAL_SHARED_LIBRARIES += \
    libext4_utils \
    libsparse \
    libz
include $(BUILD_EXECUTABLE)


include $(CLEAR_VARS)
LOCAL_SRC_FILES := ext4fixup_main.c
LOCAL_MODULE := ext4fixup
LOCAL_STATIC_LIBRARIES += \
    libext4_utils_host \
    libsparse_host \
    libz
include $(BUILD_HOST_EXECUTABLE)


include $(CLEAR_VARS)
LOCAL_MODULE := mkuserimg.sh
LOCAL_SRC_FILES := mkuserimg.sh
LOCAL_MODULE_CLASS := EXECUTABLES
# We don't need any additional suffix.
LOCAL_MODULE_SUFFIX :=
LOCAL_BUILT_MODULE_STEM := $(notdir $(LOCAL_SRC_FILES))
LOCAL_IS_HOST_MODULE := true
include $(BUILD_PREBUILT)

endif
<|MERGE_RESOLUTION|>--- conflicted
+++ resolved
@@ -60,19 +60,11 @@
     libselinux \
     libsparse \
     libz
-<<<<<<< HEAD
-ifeq ($(HAVE_SELINUX), true)
-  LOCAL_C_INCLUDES += external/libselinux/include
-  LOCAL_SHARED_LIBRARIES += libselinux
-  LOCAL_CFLAGS += -DHAVE_SELINUX
-endif # HAVE_SELINUX
 
 ifeq ($(BOARD_SUPPRESS_EMMC_WIPE),true)
     LOCAL_CFLAGS += -DSUPPRESS_EMMC_WIPE
 endif
 
-=======
->>>>>>> 4d4bc6e7
 include $(BUILD_SHARED_LIBRARY)
 
 
@@ -82,19 +74,11 @@
 LOCAL_STATIC_LIBRARIES += \
     libselinux \
     libsparse_static
-<<<<<<< HEAD
-ifeq ($(HAVE_SELINUX), true)
-  LOCAL_C_INCLUDES += external/libselinux/include
-  LOCAL_STATIC_LIBRARIES += libselinux
-  LOCAL_CFLAGS += -DHAVE_SELINUX
-endif # HAVE_SELINUX
 
 ifeq ($(BOARD_SUPPRESS_EMMC_WIPE),true)
     LOCAL_CFLAGS += -DSUPPRESS_EMMC_WIPE
 endif
 
-=======
->>>>>>> 4d4bc6e7
 include $(BUILD_STATIC_LIBRARY)
 
 
@@ -122,11 +106,6 @@
     libz \
     libcutils \
     libc
-ifeq ($(HAVE_SELINUX), true)
-  LOCAL_C_INCLUDES += external/libselinux/include
-  LOCAL_STATIC_LIBRARIES += libselinux
-  LOCAL_CFLAGS += -DHAVE_SELINUX
-endif # HAVE_SELINUX
 
 include $(BUILD_EXECUTABLE)
 
