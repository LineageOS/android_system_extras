--- conflicted
+++ resolved
@@ -68,14 +68,11 @@
   LOCAL_SHARED_LIBRARIES += libselinux
   LOCAL_CFLAGS += -DHAVE_SELINUX
 endif # HAVE_SELINUX
-<<<<<<< HEAD
 
 ifeq ($(BOARD_SUPPRESS_EMMC_WIPE),true)
     LOCAL_CFLAGS += -DSUPPRESS_EMMC_WIPE
 endif
 
-=======
->>>>>>> 80d69a73
 include $(BUILD_SHARED_LIBRARY)
 
 
@@ -90,14 +87,11 @@
   LOCAL_STATIC_LIBRARIES += libselinux
   LOCAL_CFLAGS += -DHAVE_SELINUX
 endif # HAVE_SELINUX
-<<<<<<< HEAD
 
 ifeq ($(BOARD_SUPPRESS_EMMC_WIPE),true)
     LOCAL_CFLAGS += -DSUPPRESS_EMMC_WIPE
 endif
 
-=======
->>>>>>> 80d69a73
 include $(BUILD_STATIC_LIBRARY)
 
 
@@ -112,8 +106,7 @@
 endif # HAVE_SELINUX
 include $(BUILD_EXECUTABLE)
 
-
-<<<<<<< HEAD
+include $(CLEAR_VARS)
 LOCAL_SRC_FILES := make_ext4fs_main.c
 LOCAL_MODULE := utility_make_ext4fs
 LOCAL_MODULE_STEM := make_ext4fs
@@ -128,9 +121,6 @@
 
 include $(CLEAR_VARS)
 
-=======
-include $(CLEAR_VARS)
->>>>>>> 80d69a73
 LOCAL_SRC_FILES := ext2simg.c
 LOCAL_MODULE := ext2simg
 LOCAL_SHARED_LIBRARIES += \
