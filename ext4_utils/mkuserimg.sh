--- conflicted
+++ resolved
@@ -41,13 +41,8 @@
     SIZE=128M
 fi
 
-<<<<<<< HEAD
-echo "make_ext4fs -l $SIZE -a $LABEL $OUTPUT_FILE $SRC_DIR"
-make_ext4fs -l $SIZE -a $LABEL $OUTPUT_FILE $SRC_DIR
-=======
 echo "make_ext4fs -l $SIZE -a $MOUNT_POINT $OUTPUT_FILE $SRC_DIR"
-make_ext4fs -s -l $SIZE -a $MOUNT_POINT $OUTPUT_FILE $SRC_DIR
->>>>>>> 8bdbbe2d
+make_ext4fs -l $SIZE -a $MOUNT_POINT $OUTPUT_FILE $SRC_DIR
 if [ $? -ne 0 ]; then
   exit 4
 fi