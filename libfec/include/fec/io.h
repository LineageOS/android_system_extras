/*
 * Copyright (C) 2015 The Android Open Source Project
 *
 * Licensed under the Apache License, Version 2.0 (the "License");
 * you may not use this file except in compliance with the License.
 * You may obtain a copy of the License at
 *
 *      http://www.apache.org/licenses/LICENSE-2.0
 *
 * Unless required by applicable law or agreed to in writing, software
 * distributed under the License is distributed on an "AS IS" BASIS,
 * WITHOUT WARRANTIES OR CONDITIONS OF ANY KIND, either express or implied.
 * See the License for the specific language governing permissions and
 * limitations under the License.
 */

#ifndef ___FEC_IO_H___
#define ___FEC_IO_H___

#include <fcntl.h>
#include <inttypes.h>
#include <limits.h>
#include <stdbool.h>
#include <stdio.h>
#include <sys/types.h>
#include <unistd.h>

#include <crypto_utils/android_pubkey.h>

#ifdef __cplusplus
extern "C" {
#endif

#ifndef SHA256_DIGEST_LENGTH
#define SHA256_DIGEST_LENGTH 32
#endif

#define FEC_BLOCKSIZE 4096
#define FEC_DEFAULT_ROOTS 2

#define FEC_MAGIC 0xFECFECFE
#define FEC_VERSION 0

/* disk format for the header */
struct fec_header {
    uint32_t magic;
    uint32_t version;
    uint32_t size;
    uint32_t roots;
    uint32_t fec_size;
    uint64_t inp_size;
    uint8_t hash[SHA256_DIGEST_LENGTH];
};

struct fec_status {
    int flags;
    int mode;
    uint64_t errors;
    uint64_t data_size;
    uint64_t size;
};

struct fec_ecc_metadata {
    bool valid;
    uint32_t roots;
    uint64_t blocks;
    uint64_t rounds;
    uint64_t start;
};

struct fec_verity_metadata {
    bool disabled;
    uint64_t data_size;
<<<<<<< HEAD
    uint8_t signature[ANDROID_PUBKEY_MODULUS_SIZE];
=======
    uint8_t signature[RSANUMBYTES];
    uint8_t ecc_signature[RSANUMBYTES];
>>>>>>> 65cbaeb0
    const char *table;
    uint32_t table_length;
};

/* flags for fec_open */
enum {
    FEC_FS_EXT4 = 1 << 0,
    FEC_FS_SQUASH = 1 << 1,
    FEC_VERITY_DISABLE = 1 << 8
};

struct fec_handle;

/* file access */
extern int fec_open(struct fec_handle **f, const char *path, int mode,
        int flags, int roots);

extern int fec_close(struct fec_handle *f);

extern int fec_verity_set_status(struct fec_handle *f, bool enabled);

extern int fec_verity_get_metadata(struct fec_handle *f,
        struct fec_verity_metadata *data);

extern int fec_ecc_get_metadata(struct fec_handle *f,
        struct fec_ecc_metadata *data);

extern int fec_get_status(struct fec_handle *f, struct fec_status *s);

extern int fec_seek(struct fec_handle *f, int64_t offset, int whence);

extern ssize_t fec_read(struct fec_handle *f, void *buf, size_t count);

extern ssize_t fec_pread(struct fec_handle *f, void *buf, size_t count,
        uint64_t offset);

#ifdef __cplusplus
} /* extern "C" */

#include <memory>
#include <string>

/* C++ wrappers for fec_handle and operations */
namespace fec {
    using handle = std::unique_ptr<fec_handle, decltype(&fec_close)>;

    class io {
    public:
        io() : handle_(nullptr, fec_close) {}

        io(const std::string& fn, int mode = O_RDONLY, int flags = 0,
                int roots = FEC_DEFAULT_ROOTS) : handle_(nullptr, fec_close) {
            open(fn, mode, flags, roots);
        }

        explicit operator bool() const {
            return !!handle_;
        }

        bool open(const std::string& fn, int mode = O_RDONLY, int flags = 0,
                    int roots = FEC_DEFAULT_ROOTS)
        {
            fec_handle *fh = nullptr;
            int rc = fec_open(&fh, fn.c_str(), mode, flags, roots);
            if (!rc) {
                handle_.reset(fh);
            }
            return !rc;
        }

        bool close() {
            return !fec_close(handle_.release());
        }

        bool seek(int64_t offset, int whence) {
            return !fec_seek(handle_.get(), offset, whence);
        }

        ssize_t read(void *buf, size_t count) {
            return fec_read(handle_.get(), buf, count);
        }

        ssize_t pread(void *buf, size_t count, uint64_t offset) {
            return fec_pread(handle_.get(), buf, count, offset);
        }

        bool get_status(fec_status& status) {
            return !fec_get_status(handle_.get(), &status);
        }

        bool get_verity_metadata(fec_verity_metadata& data) {
            return !fec_verity_get_metadata(handle_.get(), &data);
        }

        bool has_verity() {
            fec_verity_metadata data;
            return get_verity_metadata(data);
        }

        bool get_ecc_metadata(fec_ecc_metadata& data) {
            return !fec_ecc_get_metadata(handle_.get(), &data);
        }

        bool has_ecc() {
            fec_ecc_metadata data;
            return get_ecc_metadata(data) && data.valid;
        }

        bool set_verity_status(bool enabled) {
            return !fec_verity_set_status(handle_.get(), enabled);
        }

    private:
        handle handle_;
    };
}
#endif

#endif /* ___FEC_IO_H___ */<|MERGE_RESOLUTION|>--- conflicted
+++ resolved
@@ -71,12 +71,8 @@
 struct fec_verity_metadata {
     bool disabled;
     uint64_t data_size;
-<<<<<<< HEAD
     uint8_t signature[ANDROID_PUBKEY_MODULUS_SIZE];
-=======
-    uint8_t signature[RSANUMBYTES];
-    uint8_t ecc_signature[RSANUMBYTES];
->>>>>>> 65cbaeb0
+    uint8_t ecc_signature[ANDROID_PUBKEY_MODULUS_SIZE];
     const char *table;
     uint32_t table_length;
 };
