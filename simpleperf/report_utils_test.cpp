/*
 * Copyright (C) 2020 The Android Open Source Project
 *
 * Licensed under the Apache License, Version 2.0 (the "License");
 * you may not use this file except in compliance with the License.
 * You may obtain a copy of the License at
 *
 *      http://www.apache.org/licenses/LICENSE-2.0
 *
 * Unless required by applicable law or agreed to in writing, software
 * distributed under the License is distributed on an "AS IS" BASIS,
 * WITHOUT WARRANTIES OR CONDITIONS OF ANY KIND, either express or implied.
 * See the License for the specific language governing permissions and
 * limitations under the License.
 */

#include <gtest/gtest.h>

#include <string>
#include <vector>

#include "record_file.h"
#include "report_utils.h"
#include "thread_tree.h"

using namespace simpleperf;

class CallChainReportBuilderTest : public testing::Test {
 protected:
  virtual void SetUp() {
    // To test different options for CallChainReportBuilder, we create a fake thread, add fake
    // libraries used by the thread, and provide fake symbols in each library. We need four
    // types of libraries: native, interpreter, jit cache and dex file.
    thread_tree.SetThreadName(1, 1, "thread1");
    thread = thread_tree.FindThread(1);

    // Add symbol info for the native library.
    FileFeature file;
    file.path = fake_native_lib_path;
    file.type = DSO_ELF_FILE;
    file.min_vaddr = file.file_offset_of_min_vaddr = 0;
    file.symbols = {
        Symbol("native_func1", 0x0, 0x100),
    };
    thread_tree.AddDsoInfo(file);

    // Add symbol info for the interpreter library.
    file.path = fake_interpreter_path;
    file.type = DSO_ELF_FILE;
    file.min_vaddr = file.file_offset_of_min_vaddr = 0;
    file.symbols = {
        Symbol("art_func1", 0x0, 0x100),
        Symbol("art_func2", 0x100, 0x100),
    };
    thread_tree.AddDsoInfo(file);

    // Add symbol info for the dex file.
    file.path = fake_dex_file_path;
    file.type = DSO_DEX_FILE;
    file.min_vaddr = file.file_offset_of_min_vaddr = 0;
    file.symbols = {
        Symbol("java_method1", 0x0, 0x100),
        Symbol("java_method2", 0x100, 0x100),
    };
    thread_tree.AddDsoInfo(file);

    // Add symbol info for the jit cache.
    file.path = fake_jit_cache_path;
    file.type = DSO_ELF_FILE;
    file.min_vaddr = file.file_offset_of_min_vaddr = 0;
    file.symbols = {
        Symbol("java_method2", 0x3000, 0x100),
        Symbol("java_method3", 0x3100, 0x100),
    };
    thread_tree.AddDsoInfo(file);

    // Add map layout for libraries used in the thread:
    // 0x0000 - 0x1000 is mapped to the native library.
    // 0x1000 - 0x2000 is mapped to the interpreter library.
    // 0x2000 - 0x3000 is mapped to the dex file.
    // 0x3000 - 0x4000 is mapped to the jit cache.
    thread_tree.AddThreadMap(1, 1, 0x0, 0x1000, 0x0, fake_native_lib_path);
    thread_tree.AddThreadMap(1, 1, 0x1000, 0x1000, 0x0, fake_interpreter_path);
    thread_tree.AddThreadMap(1, 1, 0x2000, 0x1000, 0x0, fake_dex_file_path);
    thread_tree.AddThreadMap(1, 1, 0x3000, 0x1000, 0x0, fake_jit_cache_path,
                             map_flags::PROT_JIT_SYMFILE_MAP);
  }

  ThreadTree thread_tree;
  const ThreadEntry* thread;
  const std::string fake_native_lib_path = "fake_dir/fake_native_lib.so";
  const std::string fake_interpreter_path = "fake_dir/libart.so";
  const std::string fake_dex_file_path = "fake_dir/framework.jar";
  const std::string fake_jit_cache_path = "fake_jit_app_cache:0";

  const std::vector<uint64_t> fake_ips = {
      0x1000,  // art_func1
      0x1100,  // art_func2
      0x2000,  // java_method1 in dex file
      0x1000,  // art_func1
      0x1100,  // art_func2
      0x3000,  // java_method2 in jit cache
      0x1000,  // art_func1
      0x1100,  // art_func2
  };
};

TEST_F(CallChainReportBuilderTest, default_option) {
  // Test default option: remove_art_frame = true, convert_jit_frame = true.
  // The callchain shouldn't include interpreter frames. And the JIT frame is
  // converted to a dex frame.
  CallChainReportBuilder builder(thread_tree);
  std::vector<CallChainReportEntry> entries = builder.Build(thread, fake_ips, 0);
  ASSERT_EQ(entries.size(), 2);
  ASSERT_EQ(entries[0].ip, 0x2000);
  ASSERT_STREQ(entries[0].symbol->Name(), "java_method1");
  ASSERT_EQ(entries[0].dso->Path(), fake_dex_file_path);
  ASSERT_EQ(entries[0].vaddr_in_file, 0);
  ASSERT_EQ(entries[0].execution_type, CallChainExecutionType::INTERPRETED_JVM_METHOD);
  ASSERT_EQ(entries[1].ip, 0x3000);
  ASSERT_STREQ(entries[1].symbol->Name(), "java_method2");
  ASSERT_EQ(entries[1].dso->Path(), fake_dex_file_path);
  ASSERT_EQ(entries[1].vaddr_in_file, 0x100);
  ASSERT_EQ(entries[1].execution_type, CallChainExecutionType::JIT_JVM_METHOD);
}

TEST_F(CallChainReportBuilderTest, not_convert_jit_frame) {
  // Test option: remove_art_frame = true, convert_jit_frame = false.
  // The callchain shouldn't include interpreter frames. And the JIT frame isn't
  // converted to a dex frame.
  CallChainReportBuilder builder(thread_tree);
  builder.SetConvertJITFrame(false);
  std::vector<CallChainReportEntry> entries = builder.Build(thread, fake_ips, 0);
  ASSERT_EQ(entries.size(), 2);
  ASSERT_EQ(entries[0].ip, 0x2000);
  ASSERT_STREQ(entries[0].symbol->Name(), "java_method1");
  ASSERT_EQ(entries[0].dso->Path(), fake_dex_file_path);
  ASSERT_EQ(entries[0].vaddr_in_file, 0);
  ASSERT_EQ(entries[0].execution_type, CallChainExecutionType::INTERPRETED_JVM_METHOD);
  ASSERT_EQ(entries[1].ip, 0x3000);
  ASSERT_STREQ(entries[1].symbol->Name(), "java_method2");
  ASSERT_EQ(entries[1].dso->Path(), fake_jit_cache_path);
  ASSERT_EQ(entries[1].vaddr_in_file, 0x3000);
  ASSERT_EQ(entries[1].execution_type, CallChainExecutionType::JIT_JVM_METHOD);
}

TEST_F(CallChainReportBuilderTest, not_remove_art_frame) {
  // Test option: remove_art_frame = false, convert_jit_frame = true.
  // The callchain should include interpreter frames. And the JIT frame is
  // converted to a dex frame.
  CallChainReportBuilder builder(thread_tree);
  builder.SetRemoveArtFrame(false);
  std::vector<CallChainReportEntry> entries = builder.Build(thread, fake_ips, 0);
  ASSERT_EQ(entries.size(), 8);
  for (size_t i : {0, 3, 6}) {
    ASSERT_EQ(entries[i].ip, 0x1000);
    ASSERT_STREQ(entries[i].symbol->Name(), "art_func1");
    ASSERT_EQ(entries[i].dso->Path(), fake_interpreter_path);
    ASSERT_EQ(entries[i].vaddr_in_file, 0);
    ASSERT_EQ(entries[i].execution_type, CallChainExecutionType::ART_METHOD);
    ASSERT_EQ(entries[i + 1].ip, 0x1100);
    ASSERT_STREQ(entries[i + 1].symbol->Name(), "art_func2");
    ASSERT_EQ(entries[i + 1].dso->Path(), fake_interpreter_path);
    ASSERT_EQ(entries[i + 1].vaddr_in_file, 0x100);
    ASSERT_EQ(entries[i + 1].execution_type, CallChainExecutionType::ART_METHOD);
  }
  ASSERT_EQ(entries[2].ip, 0x2000);
  ASSERT_STREQ(entries[2].symbol->Name(), "java_method1");
  ASSERT_EQ(entries[2].dso->Path(), fake_dex_file_path);
  ASSERT_EQ(entries[2].vaddr_in_file, 0);
  ASSERT_EQ(entries[2].execution_type, CallChainExecutionType::INTERPRETED_JVM_METHOD);
  ASSERT_EQ(entries[5].ip, 0x3000);
  ASSERT_STREQ(entries[5].symbol->Name(), "java_method2");
  ASSERT_EQ(entries[5].dso->Path(), fake_dex_file_path);
  ASSERT_EQ(entries[5].vaddr_in_file, 0x100);
  ASSERT_EQ(entries[5].execution_type, CallChainExecutionType::JIT_JVM_METHOD);
}

TEST_F(CallChainReportBuilderTest, remove_jit_frame_called_by_dex_frame) {
  // Test option: remove_art_frame = true, convert_jit_frame = true.
  // The callchain should remove the JIT frame called by a dex frame having the same symbol name.
  std::vector<uint64_t> fake_ips = {
      0x3000,  // java_method2 in jit cache
      0x1000,  // art_func1
      0x1100,  // art_func2
      0x2100,  // java_method2 in dex file
      0x1000,  // art_func1
  };
  CallChainReportBuilder builder(thread_tree);
  std::vector<CallChainReportEntry> entries = builder.Build(thread, fake_ips, 0);
  ASSERT_EQ(entries.size(), 1);
  ASSERT_EQ(entries[0].ip, 0x2100);
  ASSERT_STREQ(entries[0].symbol->Name(), "java_method2");
  ASSERT_EQ(entries[0].dso->Path(), fake_dex_file_path);
  ASSERT_EQ(entries[0].vaddr_in_file, 0x100);
  ASSERT_EQ(entries[0].execution_type, CallChainExecutionType::INTERPRETED_JVM_METHOD);
}

TEST_F(CallChainReportBuilderTest, remove_art_frame_only_near_jvm_method) {
  // Test option: remove_art_frame = true, convert_jit_frame = true.
  // The callchain should not remove ART symbols not near a JVM method.
  std::vector<uint64_t> fake_ips = {
      0x1000,  // art_func1
      0x0,     // native_func1
      0x2000,  // java_method1 in dex file
      0x0,     // native_func1
      0x1000,  // art_func1
  };
  CallChainReportBuilder builder(thread_tree);
  std::vector<CallChainReportEntry> entries = builder.Build(thread, fake_ips, 0);
  ASSERT_EQ(entries.size(), 5);
  for (size_t i : {0, 4}) {
    ASSERT_EQ(entries[i].ip, 0x1000);
    ASSERT_STREQ(entries[i].symbol->Name(), "art_func1");
    ASSERT_EQ(entries[i].dso->Path(), fake_interpreter_path);
    ASSERT_EQ(entries[i].vaddr_in_file, 0);
    ASSERT_EQ(entries[i].execution_type, CallChainExecutionType::NATIVE_METHOD);
  }
  for (size_t i : {1, 3}) {
    ASSERT_EQ(entries[i].ip, 0x0);
    ASSERT_STREQ(entries[i].symbol->Name(), "native_func1");
    ASSERT_EQ(entries[i].dso->Path(), fake_native_lib_path);
    ASSERT_EQ(entries[i].vaddr_in_file, 0);
    ASSERT_EQ(entries[i].execution_type, CallChainExecutionType::NATIVE_METHOD);
  }

  ASSERT_EQ(entries[2].ip, 0x2000);
  ASSERT_STREQ(entries[2].symbol->Name(), "java_method1");
  ASSERT_EQ(entries[2].dso->Path(), fake_dex_file_path);
  ASSERT_EQ(entries[2].vaddr_in_file, 0x0);
  ASSERT_EQ(entries[2].execution_type, CallChainExecutionType::INTERPRETED_JVM_METHOD);
<<<<<<< HEAD
=======
}

TEST_F(CallChainReportBuilderTest, keep_art_jni_method) {
  // Test option: remove_art_frame = true.
  // The callchain should remove art_jni_trampoline, but keep jni methods.
  std::vector<uint64_t> fake_ips = {
      0x1200,  // art::Method_invoke(_JNIEnv*, _jobject*, _jobject*, _jobjectArray*)
      0x100,   // art_jni_trampoline
      0x2000,  // java_method1 in dex file
      0x1200,  // art::Method_invoke(_JNIEnv*, _jobject*, _jobject*, _jobjectArray*)
      0x100,   // art_jni_trampoline
  };
  CallChainReportBuilder builder(thread_tree);
  std::vector<CallChainReportEntry> entries = builder.Build(thread, fake_ips, 0);
  ASSERT_EQ(entries.size(), 3);
  for (size_t i : {0, 2}) {
    ASSERT_EQ(entries[i].ip, 0x1200);
    ASSERT_STREQ(entries[i].symbol->DemangledName(),
                 "art::Method_invoke(_JNIEnv*, _jobject*, _jobject*, _jobjectArray*)");
    ASSERT_EQ(entries[i].dso->Path(), fake_interpreter_path);
    ASSERT_EQ(entries[i].vaddr_in_file, 0x200);
    ASSERT_EQ(entries[i].execution_type, CallChainExecutionType::NATIVE_METHOD);
  }
  ASSERT_EQ(entries[1].ip, 0x2000);
  ASSERT_STREQ(entries[1].symbol->Name(), "java_method1");
  ASSERT_EQ(entries[1].dso->Path(), fake_dex_file_path);
  ASSERT_EQ(entries[1].vaddr_in_file, 0x0);
  ASSERT_EQ(entries[1].execution_type, CallChainExecutionType::INTERPRETED_JVM_METHOD);
>>>>>>> 2e589766
}<|MERGE_RESOLUTION|>--- conflicted
+++ resolved
@@ -41,6 +41,7 @@
     file.min_vaddr = file.file_offset_of_min_vaddr = 0;
     file.symbols = {
         Symbol("native_func1", 0x0, 0x100),
+        Symbol("art_jni_trampoline", 0x100, 0x100),
     };
     thread_tree.AddDsoInfo(file);
 
@@ -51,6 +52,7 @@
     file.symbols = {
         Symbol("art_func1", 0x0, 0x100),
         Symbol("art_func2", 0x100, 0x100),
+        Symbol("_ZN3artL13Method_invokeEP7_JNIEnvP8_jobjectS3_P13_jobjectArray", 0x200, 0x100),
     };
     thread_tree.AddDsoInfo(file);
 
@@ -229,8 +231,6 @@
   ASSERT_EQ(entries[2].dso->Path(), fake_dex_file_path);
   ASSERT_EQ(entries[2].vaddr_in_file, 0x0);
   ASSERT_EQ(entries[2].execution_type, CallChainExecutionType::INTERPRETED_JVM_METHOD);
-<<<<<<< HEAD
-=======
 }
 
 TEST_F(CallChainReportBuilderTest, keep_art_jni_method) {
@@ -259,5 +259,4 @@
   ASSERT_EQ(entries[1].dso->Path(), fake_dex_file_path);
   ASSERT_EQ(entries[1].vaddr_in_file, 0x0);
   ASSERT_EQ(entries[1].execution_type, CallChainExecutionType::INTERPRETED_JVM_METHOD);
->>>>>>> 2e589766
 }