--- conflicted
+++ resolved
@@ -176,8 +176,6 @@
   GetProtobufReport(PERF_DATA_FOR_BUILD_ID_CHECK, &data,
                     {"--symdir", GetTestDataDir() + CORRECT_SYMFS_FOR_BUILD_ID_CHECK});
   ASSERT_NE(data.find("symbol: main"), std::string::npos);
-<<<<<<< HEAD
-=======
 }
 
 TEST(cmd_report_sample, show_art_jni_methods) {
@@ -186,5 +184,4 @@
   ASSERT_NE(data.find("art::Method_invoke"), std::string::npos);
   // Don't show art_jni_trampoline.
   ASSERT_EQ(data.find("art_jni_trampoline"), std::string::npos);
->>>>>>> 2e589766
 }