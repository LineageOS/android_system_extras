--- conflicted
+++ resolved
@@ -22,11 +22,6 @@
 
 namespace simpleperf {
 
-<<<<<<< HEAD
-static bool IsArtDso(const Dso* dso) {
-  return android::base::EndsWith(dso->Path(), "/libart.so") ||
-         android::base::EndsWith(dso->Path(), "/libartd.so");
-=======
 static bool IsArtEntry(const CallChainReportEntry& entry, bool* is_jni_trampoline) {
   if (entry.execution_type == CallChainExecutionType::NATIVE_METHOD) {
     if (android::base::EndsWith(entry.dso->Path(), "/libart.so") ||
@@ -42,7 +37,6 @@
     }
   }
   return false;
->>>>>>> 2e589766
 };
 
 std::vector<CallChainReportEntry> CallChainReportBuilder::Build(const ThreadEntry* thread,
@@ -53,11 +47,8 @@
   for (size_t i = 0; i < ips.size(); i++) {
     const MapEntry* map = thread_tree_.FindMap(thread, ips[i], i < kernel_ip_count);
     Dso* dso = map->dso;
-<<<<<<< HEAD
-=======
     uint64_t vaddr_in_file;
     const Symbol* symbol = thread_tree_.FindSymbol(map, ips[i], &vaddr_in_file, &dso);
->>>>>>> 2e589766
     CallChainExecutionType execution_type = CallChainExecutionType::NATIVE_METHOD;
     if (dso->IsForJavaMethod()) {
       if (dso->type() == DSO_DEX_FILE) {
@@ -66,8 +57,6 @@
         execution_type = CallChainExecutionType::JIT_JVM_METHOD;
       }
     }
-    uint64_t vaddr_in_file;
-    const Symbol* symbol = thread_tree_.FindSymbol(map, ips[i], &vaddr_in_file, &dso);
     result.resize(result.size() + 1);
     auto& entry = result.back();
     entry.ip = ips[i];
@@ -103,11 +92,7 @@
 
       // Mark art frames before this entry.
       for (int j = static_cast<int>(i) - 1; j >= 0; j--) {
-<<<<<<< HEAD
-        if (!IsArtDso(callchain[j].dso)) {
-=======
         if (!IsArtEntry(callchain[j], &is_jni_trampoline)) {
->>>>>>> 2e589766
           break;
         }
         callchain[j].execution_type = CallChainExecutionType::ART_METHOD;
@@ -115,11 +100,7 @@
           jni_trampoline_positions.push_back(j);
         }
       }
-<<<<<<< HEAD
-    } else if (near_java_method && IsArtDso(entry.dso)) {
-=======
     } else if (near_java_method && IsArtEntry(entry, &is_jni_trampoline)) {
->>>>>>> 2e589766
       entry.execution_type = CallChainExecutionType::ART_METHOD;
       if (is_jni_trampoline) {
         jni_trampoline_positions.push_back(i);
