package {
    default_applicable_licenses: ["Android-Apache-2.0"],
}

cc_defaults {
    name: "libprofile-defaults",
    srcs: [
        "profile-extras.cpp",
        "profile-globals.c",
    ],
    native_coverage: false,
}

cc_library_static {
    name: "libprofile-extras",
    defaults: ["libprofile-defaults"],

    native_bridge_supported: true,
    vendor_available: true,
    product_available: true,
    vndk: {
        enabled: true,
    },
    ramdisk_available: true,
    vendor_ramdisk_available: true,
    recovery_available: true,

    stl: "none",
    system_shared_libs: [],
    header_libs: ["libc_headers"],
}

cc_library_static {
    name: "libprofile-extras_ndk",
    defaults: ["libprofile-defaults"],
    native_bridge_supported: true,
    vendor_available: true,
    product_available: true,
    vndk: {
        enabled: true,
    },

    sdk_version: "minimum",
}

cc_defaults {
    name: "libprofile-clang-defaults",
    srcs: [
        "profile-clang-extras.cpp",
        "profile-clang-openat.cpp",
    ],
    native_coverage: false,
    sanitize: {
        blocklist: "libprofile_clang_extras_blocklist.txt",
    },
    native_bridge_supported: true,
    vendor_available: true,
    product_available: true,
    vndk: {
        enabled: true,
    },
}

cc_defaults {
    name: "libprofile-clang-platform-defaults",
    defaults: ["libprofile-clang-defaults"],

    ramdisk_available: true,
    vendor_ramdisk_available: true,
    recovery_available: true,

    stl: "none",
    system_shared_libs: [],
    header_libs: ["libc_headers"],
}

// -----------------------------------------------------------------------------
// libprofile-clang libraries for regular coverage. They also install a signal
// handler that writes coverage data to disk.
// -----------------------------------------------------------------------------

cc_library_static {
    name: "libprofile-clang-extras",
    defaults: ["libprofile-clang-platform-defaults"],
}

cc_library_static {
    name: "libprofile-clang-extras",
    defaults: ["libprofile-clang-platform-defaults"],
}

cc_library_static {
    name: "libprofile-clang-extras_ndk",
    defaults: ["libprofile-clang-defaults"],

    sdk_version: "minimum",
}

cc_library_static {
    name: "libprofile-clang-extras_cfi_support",
    defaults: ["libprofile-clang-platform-defaults"],

<<<<<<< HEAD
=======
    sanitize: {
        cfi: true,
        config: {
            cfi_assembly_support: true,
        },
    },
}

// -----------------------------------------------------------------------------
// libprofile-clang libraries for continuous coverage. They install a no-op
// signal handler.
// -----------------------------------------------------------------------------

cc_defaults {
    name: "profile-extras-continuous-mode",
    cflags: ["-D__CONTINUOUS_COVERAGE_MODE__"],
}

cc_library_static {
    name: "libprofile-clang-extras_continuous",
    defaults: [
        "libprofile-clang-platform-defaults",
        "profile-extras-continuous-mode",
    ],
}

cc_library_static {
    name: "libprofile-clang-extras_ndk_continuous",
    defaults: [
        "libprofile-clang-platform-defaults",
        "profile-extras-continuous-mode",
    ],

    sdk_version: "minimum",
}

cc_library_static {
    name: "libprofile-clang-extras_cfi_support_continuous",
    defaults: [
        "libprofile-clang-platform-defaults",
        "profile-extras-continuous-mode",
    ],

>>>>>>> 2f0ac27e
    sanitize: {
        cfi: true,
        config: {
            cfi_assembly_support: true,
        },
    },
}

// -----------------------------------------------------------------------------
// tests
// -----------------------------------------------------------------------------
cc_test {
    name: "libprofile-extras-test",
    srcs: [
        "profile-extras-test.cpp",
    ],
    static_libs: [
        "libprofile-extras",
    ],
    ldflags: ["-uinit_profile_extras"],
    native_coverage: false,
}

cc_test {
    name: "libprofile-clang-extras-test",
    srcs: [
        "profile-clang-extras-test.cpp",
    ],
    whole_static_libs: [
        "libprofile-clang-extras",
    ],
    ldflags: [
        "-Wl,--wrap,open",
    ],
    native_coverage: false,
}<|MERGE_RESOLUTION|>--- conflicted
+++ resolved
@@ -85,11 +85,6 @@
 }
 
 cc_library_static {
-    name: "libprofile-clang-extras",
-    defaults: ["libprofile-clang-platform-defaults"],
-}
-
-cc_library_static {
     name: "libprofile-clang-extras_ndk",
     defaults: ["libprofile-clang-defaults"],
 
@@ -100,8 +95,6 @@
     name: "libprofile-clang-extras_cfi_support",
     defaults: ["libprofile-clang-platform-defaults"],
 
-<<<<<<< HEAD
-=======
     sanitize: {
         cfi: true,
         config: {
@@ -145,7 +138,6 @@
         "profile-extras-continuous-mode",
     ],
 
->>>>>>> 2f0ac27e
     sanitize: {
         cfi: true,
         config: {
